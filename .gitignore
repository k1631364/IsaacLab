# C++
**/cmake-build*/
**/build*/
**/*.so

# Omniverse
**/*.dmp
**/.thumbs

# No USD files allowed in the repo
**/*.usd
**/*.usda
**/*.usdc
**/*.usdz

# Python
.DS_Store
**/*.egg-info/
**/__pycache__/
**/.pytest_cache/
**/*.pyc
**/*.pb

# IDE
**/.idea/
**/.vscode/.**
# Include all but settings.json: auto-generated using the template in .vscode/tools/settings.template.json
.vscode/settings.json

# Outputs
**/output/*
**/outputs/*
<<<<<<< HEAD
=======
**/videos/*
>>>>>>> 9d27e4dc
*.tmp

# Isaac-Sim packman
_isaac_sim*
_repo
_build
.lastformat

# Internal
# TODO: Remove this once we have a better way to handle internal files.
source/extensions/omni.isaac.assets
source/extensions/omni.isaac.orbit_assets

# RL-Games
**/runs/*
**/logs/*<|MERGE_RESOLUTION|>--- conflicted
+++ resolved
@@ -30,10 +30,7 @@
 # Outputs
 **/output/*
 **/outputs/*
-<<<<<<< HEAD
-=======
 **/videos/*
->>>>>>> 9d27e4dc
 *.tmp
 
 # Isaac-Sim packman
